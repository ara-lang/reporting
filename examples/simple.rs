use ara_reporting::annotation::Annotation;
use ara_reporting::builder::Charset;
use ara_reporting::builder::ColorChoice;
use ara_reporting::builder::ReportBuilder;
use ara_reporting::error::Error;
use ara_reporting::issue::Issue;
use ara_reporting::Report;
use ara_source::source::Source;
use ara_source::source::SourceKind;
use ara_source::SourceMap;

fn main() -> Result<(), Error> {
    let origin = "example.ara";
    let code = r#"
$b = match $a {
    1 => 2,
    2 => 3,
    default => "string",
};
"#;

    let map = SourceMap::new(vec![Source::new(SourceKind::Script, origin, code)]);

    let report = Report::new()
        .with_issue(
            Issue::error(
                "E0417",
                "`match` arms have incompatible types",
                origin,
                6,
                67,
            )
            .with_annotation(
                Annotation::new(origin, 26, 27).with_message("this is found to be of type `{int}`"),
            )
            .with_annotation(
                Annotation::new(origin, 38, 39).with_message("this is found to be of type `{int}`"),
            )
            .with_annotation(
                Annotation::new(origin, 56, 64).with_message("expected `{int}`, found `{string}`"),
            )
            .with_note("for more information about this error, try `ara --explain E0417`"),
        )
<<<<<<< HEAD
        .with_message("this is a report message");
=======
        .with_annotation(
            Annotation::secondary(origin, 26, 27)
                .with_message("this is found to be of type `{int}`"),
        )
        .with_annotation(
            Annotation::secondary(origin, 38, 39)
                .with_message("this is found to be of type `{int}`"),
        )
        .with_annotation(
            Annotation::secondary(origin, 56, 64)
                .with_message("expected `{int}`, found `{string}`"),
        )
        .with_note("for more information about this error, try `ara --explain E0417`"),
    );
>>>>>>> b3d79028

    let builder = ReportBuilder::new(&map, report)
        .with_colors(ColorChoice::Always)
        .with_charset(Charset::Unicode);

    builder.print()
}<|MERGE_RESOLUTION|>--- conflicted
+++ resolved
@@ -21,29 +21,14 @@
 
     let map = SourceMap::new(vec![Source::new(SourceKind::Script, origin, code)]);
 
-    let report = Report::new()
-        .with_issue(
-            Issue::error(
-                "E0417",
-                "`match` arms have incompatible types",
-                origin,
-                6,
-                67,
-            )
-            .with_annotation(
-                Annotation::new(origin, 26, 27).with_message("this is found to be of type `{int}`"),
-            )
-            .with_annotation(
-                Annotation::new(origin, 38, 39).with_message("this is found to be of type `{int}`"),
-            )
-            .with_annotation(
-                Annotation::new(origin, 56, 64).with_message("expected `{int}`, found `{string}`"),
-            )
-            .with_note("for more information about this error, try `ara --explain E0417`"),
+    let report = Report::new().with_issue(
+        Issue::error(
+            "E0417",
+            "`match` arms have incompatible types",
+            origin,
+            6,
+            67,
         )
-<<<<<<< HEAD
-        .with_message("this is a report message");
-=======
         .with_annotation(
             Annotation::secondary(origin, 26, 27)
                 .with_message("this is found to be of type `{int}`"),
@@ -58,7 +43,6 @@
         )
         .with_note("for more information about this error, try `ara --explain E0417`"),
     );
->>>>>>> b3d79028
 
     let builder = ReportBuilder::new(&map, report)
         .with_colors(ColorChoice::Always)
